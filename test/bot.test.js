/* eslint-disable no-unused-expressions, prefer-arrow-callback */
import chai from 'chai';
import sinon from 'sinon';
import sinonChai from 'sinon-chai';
import irc from 'irc-upd';
import logger from 'winston';
import discord from 'discord.js';
import Bot from '../lib/bot';
import createDiscordStub from './stubs/discord-stub';
import ClientStub from './stubs/irc-client-stub';
import createWebhookStub from './stubs/webhook-stub';
import config from './fixtures/single-test-config.json';
import configMsgFormatDefault from './fixtures/msg-formats-default.json';

chai.should();
chai.use(sinonChai);

describe('Bot', function () {
  const sandbox = sinon.sandbox.create({
    useFakeTimers: false,
    useFakeServer: false
  });

  beforeEach(function () {
    this.infoSpy = sandbox.stub(logger, 'info');
    this.debugSpy = sandbox.stub(logger, 'debug');
    this.errorSpy = sandbox.stub(logger, 'error');
    this.sendMessageStub = sandbox.stub();
    this.findUserStub = sandbox.stub();
    this.findRoleStub = sandbox.stub();
    this.findEmojiStub = sandbox.stub();
    irc.Client = ClientStub;
    discord.Client = createDiscordStub(
      this.sendMessageStub, this.findUserStub, this.findRoleStub, this.findEmojiStub
    );

    ClientStub.prototype.say = sandbox.stub();
    ClientStub.prototype.send = sandbox.stub();
    ClientStub.prototype.join = sandbox.stub();
    this.sendWebhookMessageStub = sandbox.stub();
    discord.WebhookClient = createWebhookStub(this.sendWebhookMessageStub);
    this.bot = new Bot(config);
    this.bot.connect();
  });

  afterEach(function () {
    sandbox.restore();
  });

  const createAttachments = (url) => {
    const attachments = new discord.Collection();
    attachments.set(1, { url });
    return attachments;
  };

  const createGuildStub = (findRoleStub, nickname = null) => ({
    members: {
      get() {
        return { nickname };
      }
    },
    roles: {
      get: findRoleStub
    }
  });

  it('should invert the channel mapping', function () {
    this.bot.invertedMapping['#irc'].should.equal('#discord');
  });

  it('should send correctly formatted messages to discord', function () {
    const username = 'testuser';
    const text = 'test message';
    const formatted = `**<${username}>** ${text}`;
    this.bot.sendToDiscord(username, '#irc', text);
    this.sendMessageStub.should.have.been.calledWith(formatted);
  });

  it('should lowercase channel names before sending to discord', function () {
    const username = 'testuser';
    const text = 'test message';
    const formatted = `**<${username}>** ${text}`;
    this.bot.sendToDiscord(username, '#IRC', text);
    this.sendMessageStub.should.have.been.calledWith(formatted);
  });

  it('should not send messages to discord if the channel isn\'t in the channel mapping',
    function () {
      this.bot.sendToDiscord('user', '#no-irc', 'message');
      this.sendMessageStub.should.not.have.been.called;
    });

  it('should not send messages to discord if it isn\'t in the channel',
    function () {
      this.bot.sendToDiscord('user', '#otherirc', 'message');
      this.sendMessageStub.should.not.have.been.called;
    });

  it('should send to a discord channel ID appropriately', function () {
    const username = 'testuser';
    const text = 'test message';
    const formatted = `**<${username}>** ${text}`;
    this.bot.sendToDiscord(username, '#channelforid', text);
    this.sendMessageStub.should.have.been.calledWith(formatted);
  });

  it('should not send special messages to discord if the channel isn\'t in the channel mapping',
    function () {
      this.bot.sendExactToDiscord('#no-irc', 'message');
      this.sendMessageStub.should.not.have.been.called;
    });

  it('should not send special messages to discord if it isn\'t in the channel',
    function () {
      this.bot.sendExactToDiscord('#otherirc', 'message');
      this.sendMessageStub.should.not.have.been.called;
    });

  it('should send special messages to discord',
    function () {
      this.bot.sendExactToDiscord('#irc', 'message');
      this.sendMessageStub.should.have.been.calledWith('message');
      this.debugSpy.should.have.been.calledWith('Sending special message to Discord', 'message', '#irc', '->', '#discord');
    });

  it('should not color irc messages if the option is disabled', function () {
    const text = 'testmessage';
    const newConfig = { ...config, ircNickColor: false };
    const bot = new Bot(newConfig);
    const guild = createGuildStub();
    bot.connect();
    const message = {
      content: text,
      mentions: { users: [] },
      channel: {
        name: 'discord'
      },
      author: {
        username: 'otherauthor',
        id: 'not bot id'
      },
      guild
    };

    bot.sendToIRC(message);
    const expected = `<${message.author.username}> ${text}`;
    ClientStub.prototype.say.should.have.been.calledWith('#irc', expected);
  });

  it('should send correct messages to irc', function () {
    const text = 'testmessage';
    const guild = createGuildStub();
    const message = {
      content: text,
      mentions: { users: [] },
      channel: {
        name: 'discord'
      },
      author: {
        username: 'otherauthor',
        id: 'not bot id'
      },
      guild
    };

    this.bot.sendToIRC(message);
    // Wrap in colors:
    const expected = `<\u000304${message.author.username}\u000f> ${text}`;
    ClientStub.prototype.say.should.have.been.calledWith('#irc', expected);
  });

  it('should send to IRC channel mapped by discord channel ID if available', function () {
    const text = 'test message';
    const guild = createGuildStub();
    const message = {
      content: text,
      mentions: { users: [] },
      channel: {
        id: 1234,
        name: 'namenotinmapping'
      },
      author: {
        username: 'test',
        id: 'not bot id'
      },
      guild
    };

    // Wrap it in colors:
    const expected = `<\u000312${message.author.username}\u000f> test message`;
    this.bot.sendToIRC(message);
    ClientStub.prototype.say
      .should.have.been.calledWith('#channelforid', expected);
  });

  it('should send to IRC channel mapped by discord channel name if ID not available', function () {
    const text = 'test message';
    const guild = createGuildStub();
    const message = {
      content: text,
      mentions: { users: [] },
      channel: {
        id: 1235,
        name: 'discord'
      },
      author: {
        username: 'test',
        id: 'not bot id'
      },
      guild
    };

    // Wrap it in colors:
    const expected = `<\u000312${message.author.username}\u000f> test message`;
    this.bot.sendToIRC(message);
    ClientStub.prototype.say
      .should.have.been.calledWith('#irc', expected);
  });

  it('should send attachment URL to IRC', function () {
    const attachmentUrl = 'https://image/url.jpg';
    const guild = createGuildStub();
    const message = {
      content: '',
      mentions: { users: [] },
      attachments: createAttachments(attachmentUrl),
      channel: {
        name: 'discord'
      },
      author: {
        username: 'otherauthor',
        id: 'not bot id'
      },
      guild
    };

    this.bot.sendToIRC(message);
    const expected = `<\u000304${message.author.username}\u000f> ${attachmentUrl}`;
    ClientStub.prototype.say.should.have.been.calledWith('#irc', expected);
  });

  it('should send text message and attachment URL to IRC if both exist', function () {
    const text = 'Look at this cute cat picture!';
    const attachmentUrl = 'https://image/url.jpg';
    const guild = createGuildStub();
    const message = {
      content: text,
      attachments: createAttachments(attachmentUrl),
      mentions: { users: [] },
      channel: {
        name: 'discord'
      },
      author: {
        username: 'otherauthor',
        id: 'not bot id'
      },
      guild
    };

    this.bot.sendToIRC(message);

    ClientStub.prototype.say.should.have.been.calledWith('#irc',
      `<\u000304${message.author.username}\u000f> ${text}`);

    const expected = `<\u000304${message.author.username}\u000f> ${attachmentUrl}`;
    ClientStub.prototype.say.should.have.been.calledWith('#irc', expected);
  });

  it('should not send an empty text message with an attachment to IRC', function () {
    const guild = createGuildStub();
    const message = {
      content: '',
      attachments: createAttachments('https://image/url.jpg'),
      mentions: { users: [] },
      channel: {
        name: 'discord'
      },
      author: {
        username: 'otherauthor',
        id: 'not bot id'
      },
      guild
    };

    this.bot.sendToIRC(message);

    ClientStub.prototype.say.should.have.been.calledOnce;
  });

  it('should not send its own messages to irc', function () {
    const guild = createGuildStub();
    const message = {
      author: {
        username: 'bot',
        id: this.bot.discord.user.id
      },
      guild
    };

    this.bot.sendToIRC(message);
    ClientStub.prototype.say.should.not.have.been.called;
  });

  it('should not send messages to irc if the channel isn\'t in the channel mapping',
    function () {
      const guild = createGuildStub();
      const message = {
        channel: {
          name: 'wrongdiscord'
        },
        author: {
          username: 'otherauthor',
          id: 'not bot id'
        },
        guild
      };

      this.bot.sendToIRC(message);
      ClientStub.prototype.say.should.not.have.been.called;
    });

  it('should parse text from discord when sending messages', function () {
    const text = '<#1234>';
    const guild = createGuildStub();
    const message = {
      content: text,
      mentions: { users: [] },
      channel: {
        name: 'discord'
      },
      author: {
        username: 'test',
        id: 'not bot id'
      },
      guild
    };

    // Wrap it in colors:
    const expected = `<\u000312${message.author.username}\u000f> #${message.channel.name}`;
    this.bot.sendToIRC(message);
    ClientStub.prototype.say
      .should.have.been.calledWith('#irc', expected);
  });

  it('should use #deleted-channel when referenced channel fails to exist', function () {
    const text = '<#1235>';
    const guild = createGuildStub();
    const message = {
      content: text,
      mentions: { users: [] },
      channel: {
        name: 'discord'
      },
      author: {
        username: 'test',
        id: 'not bot id'
      },
      guild
    };

    // Discord displays "#deleted-channel" if channel doesn't exist (e.g. <#1235>)
    // Wrap it in colors:
    const expected = `<\u000312${message.author.username}\u000f> #deleted-channel`;
    this.bot.sendToIRC(message);
    ClientStub.prototype.say
      .should.have.been.calledWith('#irc', expected);
  });

  it('should convert user mentions from discord', function () {
    const guild = createGuildStub();
    const message = {
      mentions: {
        users: [{
          id: 123,
          username: 'testuser'
        }],
      },
      content: '<@123> hi',
      guild
    };

    this.bot.parseText(message).should.equal('@testuser hi');
  });

  it('should convert user nickname mentions from discord', function () {
    const guild = createGuildStub();
    const message = {
      mentions: {
        users: [{
          id: 123,
          username: 'testuser'
        }],
      },
      content: '<@!123> hi',
      guild
    };

    this.bot.parseText(message).should.equal('@testuser hi');
  });

  it('should convert twitch emotes from discord', function () {
    const message = {
      mentions: { users: [] },
      content: '<:SCGWat:230473833046343680>'
    };

    this.bot.parseText(message).should.equal(':SCGWat:');
  });

  it('should convert user mentions from IRC', function () {
    const testUser = new discord.User(this.bot.discord, { username: 'testuser', id: '123' });
    this.findUserStub.withArgs('username', testUser.username).returns(testUser);
    this.findUserStub.withArgs(testUser.id).returns(testUser);

    const username = 'ircuser';
    const text = 'Hello, @testuser!';
    const expected = `**<${username}>** Hello, <@${testUser.id}>!`;

    this.bot.sendToDiscord(username, '#irc', text);
    this.sendMessageStub.should.have.been.calledWith(expected);
  });

  it('should not convert user mentions from IRC if such user does not exist', function () {
    const username = 'ircuser';
    const text = 'See you there @5pm';
    const expected = `**<${username}>** See you there @5pm`;

    this.bot.sendToDiscord(username, '#irc', text);
    this.sendMessageStub.should.have.been.calledWith(expected);
  });

  it('should convert multiple user mentions from IRC', function () {
    const testUser = new discord.User(this.bot.discord, { username: 'testuser', id: '123' });
    this.findUserStub.withArgs('username', testUser.username).returns(testUser);
    this.findUserStub.withArgs(testUser.id).returns(testUser);
    const anotherUser = new discord.User(this.bot.discord, { username: 'anotheruser', id: '124' });
    this.findUserStub.withArgs('username', anotherUser.username).returns(anotherUser);
    this.findUserStub.withArgs(anotherUser.id).returns(anotherUser);

    const username = 'ircuser';
    const text = 'Hello, @testuser and @anotheruser, was our meeting scheduled @5pm?';
    const expected = `**<${username}>** Hello, <@${testUser.id}> and <@${anotherUser.id}>,` +
     ' was our meeting scheduled @5pm?';

    this.bot.sendToDiscord(username, '#irc', text);
    this.sendMessageStub.should.have.been.calledWith(expected);
  });

  it('should convert emoji mentions from IRC', function () {
    const testEmoji = new discord.Emoji(this.bot.discord, { id: '987', name: 'testemoji', require_colons: true });
    // require_colons gets translated to requiresColons
    this.findEmojiStub.callsFake((prop) => {
      // prop is a function, proposition
      if (prop(testEmoji)) return testEmoji;
      return null;
    });

    const username = 'ircuser';
    const text = 'Here is a broken :emojitest:, a working :testemoji: and another :emoji: that won\'t parse';
    const expected = `**<${username}>** Here is a broken :emojitest:, a working <:testemoji:987> and another :emoji: that won't parse`;
    this.bot.sendToDiscord(username, '#irc', text);
    this.sendMessageStub.should.have.been.calledWith(expected);
  });

  it('should convert newlines from discord', function () {
    const message = {
      mentions: { users: [] },
      content: 'hi\nhi\r\nhi\r'
    };

    this.bot.parseText(message).should.equal('hi hi hi ');
  });

  it('should hide usernames for commands to IRC', function () {
    const text = '!test command';
    const guild = createGuildStub();
    const message = {
      content: text,
      mentions: { users: [] },
      channel: {
        name: 'discord'
      },
      author: {
        username: 'test',
        id: 'not bot id'
      },
      guild
    };

    this.bot.sendToIRC(message);
    ClientStub.prototype.say.getCall(0).args.should.deep.equal([
      '#irc', 'Command sent from Discord by test:'
    ]);
    ClientStub.prototype.say.getCall(1).args.should.deep.equal(['#irc', text]);
  });

  it('should hide usernames for commands to Discord', function () {
    const username = 'ircuser';
    const text = '!command';

    this.bot.sendToDiscord(username, '#irc', text);
    this.sendMessageStub.getCall(0).args.should.deep.equal(['Command sent from IRC by ircuser:']);
    this.sendMessageStub.getCall(1).args.should.deep.equal([text]);
  });

  it('should use nickname instead of username when available', function () {
    const text = 'testmessage';
    const newConfig = { ...config, ircNickColor: false };
    const bot = new Bot(newConfig);
    const nickname = 'discord-nickname';
    const guild = createGuildStub(null, nickname);
    bot.connect();
    const message = {
      content: text,
      mentions: { users: [] },
      channel: {
        name: 'discord'
      },
      author: {
        username: 'otherauthor',
        id: 'not bot id'
      },
      guild
    };

    bot.sendToIRC(message);
    const expected = `<${nickname}> ${text}`;
    ClientStub.prototype.say.should.have.been.calledWith('#irc', expected);
  });

  it('should convert user nickname mentions from IRC', function () {
    const testUser = new discord.User(this.bot.discord, { username: 'testuser', id: '123', nickname: 'somenickname' });
    this.findUserStub.withArgs('username', testUser.username).returns(testUser);
    this.findUserStub.withArgs('nickname', 'somenickname').returns(testUser);
    this.findUserStub.withArgs('id', testUser.id).returns(testUser);

    const username = 'ircuser';
    const text = 'Hello, @somenickname!';
    const expected = `**<${username}>** Hello, <@${testUser.id}>!`;

    this.bot.sendToDiscord(username, '#irc', text);
    this.sendMessageStub.should.have.been.calledWith(expected);
  });

  it('should convert username mentions from IRC even if nickname differs', function () {
    const testUser = new discord.User(this.bot.discord, { username: 'testuser', id: '123', nickname: 'somenickname' });
    this.findUserStub.withArgs('username', testUser.username).returns(testUser);
    this.findUserStub.withArgs('nickname', 'somenickname').returns(testUser);
    this.findUserStub.withArgs('id', testUser.id).returns(testUser);

    const username = 'ircuser';
    const text = 'Hello, @testuser!';
    const expected = `**<${username}>** Hello, <@${testUser.id}>!`;

    this.bot.sendToDiscord(username, '#irc', text);
    this.sendMessageStub.should.have.been.calledWith(expected);
  });

  it('should convert role mentions from discord', function () {
    const testRole = new discord.Role(this.bot.discord, { name: 'example-role', id: '12345' });
    this.findRoleStub.withArgs('name', 'example-role').returns(testRole);
    this.findRoleStub.withArgs('12345').returns(testRole);

    const text = '<@&12345>';
    const guild = createGuildStub(this.findRoleStub);
    const message = {
      content: text,
      mentions: { users: [] },
      channel: {
        name: 'discord'
      },
      author: {
        username: 'test',
        id: 'not bot id'
      },
      guild
    };

    this.bot.parseText(message).should.equal('@example-role');
  });

  it('should use @deleted-role when referenced role fails to exist', function () {
    const testRole = new discord.Role(this.bot.discord, { name: 'example-role', id: '12345' });
    this.findRoleStub.withArgs('12345').returns(testRole);

    const text = '<@&12346>';
    const guild = createGuildStub(this.findRoleStub);
    const message = {
      content: text,
      mentions: { users: [] },
      channel: {
        name: 'discord'
      },
      author: {
        username: 'test',
        id: 'not bot id'
      },
      guild
    };

    // Discord displays "@deleted-role" if role doesn't exist (e.g. <@&12346>)
    this.bot.parseText(message).should.equal('@deleted-role');
  });

  it('should convert role mentions from IRC if role mentionable', function () {
    const testRole = new discord.Role(this.bot.discord, { name: 'example-role', id: '12345', mentionable: true });
    this.findRoleStub.withArgs('name', 'example-role').returns(testRole);
    this.findRoleStub.withArgs('12345').returns(testRole);

    const username = 'ircuser';
    const text = 'Hello, @example-role!';
    const expected = `**<${username}>** Hello, <@&${testRole.id}>!`;

    this.bot.sendToDiscord(username, '#irc', text);
    this.sendMessageStub.should.have.been.calledWith(expected);
  });

  it('should not convert role mentions from IRC if role not mentionable', function () {
    const testRole = new discord.Role(this.bot.discord, { name: 'example-role', id: '12345' });
    this.findRoleStub.withArgs('name', 'example-role').returns(testRole);
    this.findRoleStub.withArgs('12345').returns(testRole);

    const username = 'ircuser';
    const text = 'Hello, @example-role!';
    const expected = `**<${username}>** Hello, @example-role!`;

    this.bot.sendToDiscord(username, '#irc', text);
    this.sendMessageStub.should.have.been.calledWith(expected);
  });

  it('should successfully send messages with default config', function () {
    const bot = new Bot(configMsgFormatDefault);
    bot.connect();

    bot.sendToDiscord('testuser', '#irc', 'test message');
    this.sendMessageStub.should.have.been.calledOnce;

    const guild = createGuildStub();
    const message = {
      content: 'test message',
      mentions: { users: [] },
      channel: {
        name: 'discord'
      },
      author: {
        username: 'otherauthor',
        id: 'not bot id'
      },
      guild
    };

    bot.sendToIRC(message);
    this.sendMessageStub.should.have.been.calledOnce;
  });

  it('should not replace unmatched patterns', function () {
    const format = { discord: '{$unmatchedPattern} stays intact: {$author} {$text}' };
    const bot = new Bot({ ...configMsgFormatDefault, format });
    bot.connect();

    const username = 'testuser';
    const msg = 'test message';
    const expected = `{$unmatchedPattern} stays intact: ${username} ${msg}`;
    bot.sendToDiscord(username, '#irc', msg);
    this.sendMessageStub.should.have.been.calledWith(expected);
  });

  it('should respect custom formatting for Discord', function () {
    const format = { discord: '<{$author}> {$ircChannel} => {$discordChannel}: {$text}' };
    const bot = new Bot({ ...configMsgFormatDefault, format });
    bot.connect();

    const username = 'test';
    const msg = 'test @user <#1234>';
    const expected = `<test> #irc => #discord: ${msg}`;
    bot.sendToDiscord(username, '#irc', msg);
    this.sendMessageStub.should.have.been.calledWith(expected);
  });

  it('should successfully send messages with default config', function () {
    this.bot = new Bot(configMsgFormatDefault);
    this.bot.connect();

    this.bot.sendToDiscord('testuser', '#irc', 'test message');
    this.sendMessageStub.should.have.been.calledOnce;

    const guild = createGuildStub();
    const message = {
      content: 'test message',
      mentions: { users: [] },
      channel: {
        name: 'discord'
      },
      author: {
        username: 'otherauthor',
        id: 'not bot id'
      },
      guild
    };

    this.bot.sendToIRC(message);
    this.sendMessageStub.should.have.been.calledOnce;
  });

  it('should not replace unmatched patterns', function () {
    const format = { discord: '{$unmatchedPattern} stays intact: {$author} {$text}' };
    this.bot = new Bot({ ...configMsgFormatDefault, format });
    this.bot.connect();

    const username = 'testuser';
    const msg = 'test message';
    const expected = `{$unmatchedPattern} stays intact: ${username} ${msg}`;
    this.bot.sendToDiscord(username, '#irc', msg);
    this.sendMessageStub.should.have.been.calledWith(expected);
  });

  it('should respect custom formatting for regular Discord output', function () {
    const format = { discord: '<{$author}> {$ircChannel} => {$discordChannel}: {$text}' };
    this.bot = new Bot({ ...configMsgFormatDefault, format });
    this.bot.connect();

    const username = 'test';
    const msg = 'test @user <#1234>';
    const expected = `<test> #irc => #discord: ${msg}`;
    this.bot.sendToDiscord(username, '#irc', msg);
    this.sendMessageStub.should.have.been.calledWith(expected);
  });

  it('should respect custom formatting for commands in Discord output', function () {
    const format = { commandPrelude: '{$nickname} from {$ircChannel} sent command to {$discordChannel}:' };
    this.bot = new Bot({ ...configMsgFormatDefault, format });
    this.bot.connect();

    const username = 'test';
    const msg = '!testcmd';
    const expected = 'test from #irc sent command to #discord:';
    this.bot.sendToDiscord(username, '#irc', msg);
    this.sendMessageStub.getCall(0).args.should.deep.equal([expected]);
    this.sendMessageStub.getCall(1).args.should.deep.equal([msg]);
  });

  it('should respect custom formatting for regular IRC output', function () {
    const format = { ircText: '<{$nickname}> {$discordChannel} => {$ircChannel}: {$text}' };
    this.bot = new Bot({ ...configMsgFormatDefault, format });
    this.bot.connect();

    const guild = createGuildStub();
    const message = {
      content: 'test message',
      mentions: { users: [] },
      channel: {
        name: 'discord'
      },
      author: {
        username: 'testauthor',
        id: 'not bot id'
      },
      guild
    };
    const expected = '<testauthor> #discord => #irc: test message';

    this.bot.sendToIRC(message);
    ClientStub.prototype.say.should.have.been.calledWith('#irc', expected);
  });

  it('should respect custom formatting for commands in IRC output', function () {
    const format = { commandPrelude: '{$nickname} from {$discordChannel} sent command to {$ircChannel}:' };
    this.bot = new Bot({ ...configMsgFormatDefault, format });
    this.bot.connect();

    const text = '!testcmd';
    const guild = createGuildStub();
    const message = {
      content: text,
      mentions: { users: [] },
      channel: {
        name: 'discord'
      },
      author: {
        username: 'testauthor',
        id: 'not bot id'
      },
      guild
    };
    const expected = 'testauthor from #discord sent command to #irc:';

    this.bot.sendToIRC(message);
    ClientStub.prototype.say.getCall(0).args.should.deep.equal(['#irc', expected]);
    ClientStub.prototype.say.getCall(1).args.should.deep.equal(['#irc', text]);
  });

  it('should respect custom formatting for attachment URLs in IRC output', function () {
    const format = { urlAttachment: '<{$nickname}> {$discordChannel} => {$ircChannel}, attachment: {$attachmentURL}' };
    this.bot = new Bot({ ...configMsgFormatDefault, format });
    this.bot.connect();

    const attachmentUrl = 'https://image/url.jpg';
    const guild = createGuildStub();
    const message = {
      content: '',
      mentions: { users: [] },
      attachments: createAttachments(attachmentUrl),
      channel: {
        name: 'discord'
      },
      author: {
        username: 'otherauthor',
        id: 'not bot id'
      },
      guild
    };

    this.bot.sendToIRC(message);
    const expected = `<otherauthor> #discord => #irc, attachment: ${attachmentUrl}`;
    ClientStub.prototype.say.should.have.been.calledWith('#irc', expected);
  });

<<<<<<< HEAD
  it('should create webhooks clients for each webhook url in the config', function () {
    this.bot.webhooks.should.have.property('#withwebhook');
  });

  it('should extract id and token from webhook urls', function () {
    this.bot.webhooks['#withwebhook'].id.should.equal('id');
    this.bot.webhooks['#withwebhook'].token.should.equal('token');
  });

  it('should find the matching webhook when it exists', function () {
    this.bot.findWebhook('#ircwebhook').should.not.equal(null);
  });

  it('should prefer webhooks to send a message when possible', function () {
    const newConfig = { ...config, webhooks: { '#discord': 'https://discordapp.com/api/webhooks/id/token' } };
    const bot = new Bot(newConfig);
    bot.connect();
    bot.sendToDiscord('nick', '#irc', 'text');
    this.sendWebhookMessageStub.should.have.been.called;
  });

  it('should find the user\'s avatar when the irc nick is also a discord username', function () {
    const testUser = new discord.User(this.bot.discord, { username: 'avatarUser', id: '123', avatar: '123' });
    this.findUserStub.withArgs('username', testUser.username).returns(testUser);
    this.bot.getDiscordAvatar('avatarUser').should.not.equal(null);
=======
  it('should not bother with command prelude if falsy', function () {
    const format = { commandPrelude: null };
    this.bot = new Bot({ ...configMsgFormatDefault, format });
    this.bot.connect();

    const text = '!testcmd';
    const guild = createGuildStub();
    const message = {
      content: text,
      mentions: { users: [] },
      channel: {
        name: 'discord'
      },
      author: {
        username: 'testauthor',
        id: 'not bot id'
      },
      guild
    };

    this.bot.sendToIRC(message);
    ClientStub.prototype.say.should.have.been.calledOnce;
    ClientStub.prototype.say.getCall(0).args.should.deep.equal(['#irc', text]);

    const username = 'test';
    const msg = '!testcmd';
    this.bot.sendToDiscord(username, '#irc', msg);
    this.sendMessageStub.should.have.been.calledOnce;
    this.sendMessageStub.getCall(0).args.should.deep.equal([msg]);
>>>>>>> 85a55e6e
  });
});<|MERGE_RESOLUTION|>--- conflicted
+++ resolved
@@ -815,8 +815,38 @@
     ClientStub.prototype.say.should.have.been.calledWith('#irc', expected);
   });
 
-<<<<<<< HEAD
-  it('should create webhooks clients for each webhook url in the config', function () {
+  it('should not bother with command prelude if falsy', function () {
+    const format = { commandPrelude: null };
+    this.bot = new Bot({ ...configMsgFormatDefault, format });
+    this.bot.connect();
+
+    const text = '!testcmd';
+    const guild = createGuildStub();
+    const message = {
+      content: text,
+      mentions: { users: [] },
+      channel: {
+        name: 'discord'
+      },
+      author: {
+        username: 'testauthor',
+        id: 'not bot id'
+      },
+      guild
+    };
+
+    this.bot.sendToIRC(message);
+    ClientStub.prototype.say.should.have.been.calledOnce;
+    ClientStub.prototype.say.getCall(0).args.should.deep.equal(['#irc', text]);
+
+    const username = 'test';
+    const msg = '!testcmd';
+    this.bot.sendToDiscord(username, '#irc', msg);
+    this.sendMessageStub.should.have.been.calledOnce;
+    this.sendMessageStub.getCall(0).args.should.deep.equal([msg]);
+  });
+
+    it('should create webhooks clients for each webhook url in the config', function () {
     this.bot.webhooks.should.have.property('#withwebhook');
   });
 
@@ -841,36 +871,5 @@
     const testUser = new discord.User(this.bot.discord, { username: 'avatarUser', id: '123', avatar: '123' });
     this.findUserStub.withArgs('username', testUser.username).returns(testUser);
     this.bot.getDiscordAvatar('avatarUser').should.not.equal(null);
-=======
-  it('should not bother with command prelude if falsy', function () {
-    const format = { commandPrelude: null };
-    this.bot = new Bot({ ...configMsgFormatDefault, format });
-    this.bot.connect();
-
-    const text = '!testcmd';
-    const guild = createGuildStub();
-    const message = {
-      content: text,
-      mentions: { users: [] },
-      channel: {
-        name: 'discord'
-      },
-      author: {
-        username: 'testauthor',
-        id: 'not bot id'
-      },
-      guild
-    };
-
-    this.bot.sendToIRC(message);
-    ClientStub.prototype.say.should.have.been.calledOnce;
-    ClientStub.prototype.say.getCall(0).args.should.deep.equal(['#irc', text]);
-
-    const username = 'test';
-    const msg = '!testcmd';
-    this.bot.sendToDiscord(username, '#irc', msg);
-    this.sendMessageStub.should.have.been.calledOnce;
-    this.sendMessageStub.getCall(0).args.should.deep.equal([msg]);
->>>>>>> 85a55e6e
   });
 });